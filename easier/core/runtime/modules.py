# Copyright (c) Microsoft Corporation.
# Licensed under the MIT License.

from typing import List, Optional, Sequence
from typing_extensions import Literal, TypeAlias
import typing

import torch
from torch import LongTensor

from easier.core.runtime.dist_env import get_runtime_dist_env

from easier.core.utils import logger


class HaloExchanger(torch.nn.Module):
    """
    HaloExchanger is created and the recv buffers are preallocated for
    each FX Node of esr.Selector/Reducer.

    The resultant tensor of this Module is a _chunk_ containing all
    necessary sub-tensors for that worker-local Selector/Reducer instance,
    exactly matching the JIT-rewritten instance regarding the 
    operation semantics of `Selector/Reducer` primitive.
    """

    def __init__(self,
                 is_for_selector: bool,
                 input_elempart_length: int,  # for Selector
                 runtime_halos_lidxes: List[torch.Tensor],
                 runtime_recv_lengths: List[int],
                 parent_primitive: str
                 ) -> None:
        super().__init__()

        self.is_for_selector = is_for_selector
        self.input_elempart_length = input_elempart_length

        # Tensors in halos_lidxes are waiting to be moved to runtime device,
        # we keep the whole List so that the movement can be seen within
        # HaloExchannger.forward().
        self.runtime_halos_lidxes = runtime_halos_lidxes

        self.runtime_recv_lengths = runtime_recv_lengths

        # The attribute path of the Selector/Reducer
        # (may be a nested path, if user calls S/R in a sub-esr.Module)
        # this HaloExchanger is inserted for.
        # Would always pick the `target: str` from the S/R callsite Nodes
        # i.e. the path is always regarded to the esr.Module this
        # HaloExchanger instance will be added to.
        self.parent_primitive = parent_primitive

        self.analyze_halo_properties()

        # Callers should check this flag, only if it's needed,
        # use this HaloExchanger and append it to the IR.
        self.is_needed: bool

        # =======================
        # Fields only available if is_needed:

        # Both send and recv lengths do not count the local-to-local comm.
        self.total_recv_length: int
        self.total_send_length: int

        # None means we don't need to concat into the chunk.
        self.chunk_length: Optional[int]

        # The size of the list is `world_size`.
        # If no communication is needed, the item is None.
        # `recv_buffers[this_rank]` is always None.
        self.recv_buffers: List[Optional[torch.Tensor]]
        self.chunk: Optional[torch.Tensor] = None

    def analyze_halo_properties(self):
        # In certain cases we should avoid preallocation or avoid inserting
        # HaloExchanger at all:
        # - Selector/Reducer has no sends/recvs:
        #       Avoid inserting HaloExchanger
        # - Selector has no recvs:
        #       Avoid preallocation of recv_buffers and chunk

        dist_env = get_runtime_dist_env()

        self.total_recv_length = sum(
            halo_len for u, halo_len in enumerate(self.runtime_recv_lengths)
            if u != dist_env.rank
        )

        self.total_send_length = sum(
            lidx.shape[0] for t, lidx in enumerate(self.runtime_halos_lidxes)
            if t != dist_env.rank
        )

        self.is_needed = not (
            self.total_recv_length == 0 and self.total_send_length == 0
        )

        if self.is_needed:
            local_size = self.runtime_halos_lidxes[dist_env.rank].shape[0]

            if self.is_for_selector:
                if self.total_recv_length == 0:
                    # For Selector having no recvs, we don't use chunk
                    # but directly go on with the input tensor.
                    self.chunk_length = None
                else:
                    # If we need to recv halos for Selector,
                    # we don't slice input tensor for local halo of Selector,
                    # but directly take the local input elempart.
                    if local_size > 0:
                        local_size = self.input_elempart_length

                    self.chunk_length = self.total_recv_length + local_size
            else:
                # For Reducer, if this HaloExchanger is needed, we'll either
                # send or recv, in both cases we need concat with halos.
                self.chunk_length = self.total_recv_length + local_size

    def assert_is_needed(self):
        assert self.is_needed, \
            "Selector or Reducer, that has no recvs and no sends," \
            " shouldn't have HaloExchanger at all." \
            " Avoid adding HaloExchanger in dataflow_distribution pass."

    def prepare_buffers(self, element_tensor_shape: tuple, dtype: torch.dtype):
        self.assert_is_needed()

        if self.chunk_length is None:
            # For Selector having no recvs, we don't use chunk but directly
            # go on with the input tensor.
            return

        if self.chunk != None:
            prev_subshape = tuple(self.chunk.shape[1:])
            if prev_subshape == element_tensor_shape \
<<<<<<< HEAD
                    and self.chunk_v.dtype == dtype:
=======
            and self.chunk.dtype == dtype:
>>>>>>> b847007b
                return

        def _get_buffer_shape(batchsize: int):
            return (batchsize,) + element_tensor_shape

        dist_env = get_runtime_dist_env()
        device = dist_env.comm_device

        self.recv_buffers: List[Optional[torch.Tensor]] = \
            [None] * dist_env.world_size
        for u in range(dist_env.world_size):
            uninum = self.runtime_recv_lengths[u]
            if u != dist_env.rank:
                if uninum > 0:
                    buf = torch.empty(
                        size=_get_buffer_shape(uninum),
                        dtype=dtype, device=device
                    )
                    self.recv_buffers[u] = buf

            # recv_buffers[dist_env.rank] is always None.

        # Because we are assigning an individual HaloExchanger per Node,
        # we can preallocate its resultant tensor memory.
        # During a single execution of the JIT-ed module,
        # this memory will be written once.
        #
        # WARNING But if the HaloExchanger instance is called twice,
        # the 2nd writing may invalidate the 1st result.
        self.chunk = torch.empty(
            size=_get_buffer_shape(self.chunk_length),
            dtype=dtype, device=device
        )

    def forward(self, local: torch.Tensor) -> torch.Tensor:
        self.assert_is_needed()
        self.prepare_buffers(tuple(local.shape[1:]), local.dtype)

        dist_env = get_runtime_dist_env()
        p2p_ops = []

        for u in range(dist_env.world_size):
            lidx = self.runtime_halos_lidxes[u]
            if u != dist_env.rank:
                if lidx.shape[0] > 0:
                    isend = dist_env.def_isend(local[lidx], u, tag=u)
                    p2p_ops.append(isend)

        # When Selector has no recvs,
        # don't bother writing a chunk, but directly return the input tensor.
        if self.chunk is None:
            return local

        recv_buffers: List[torch.Tensor] = []
        for u in range(dist_env.world_size):
            if u != dist_env.rank:
                buf = self.recv_buffers[u]
                if buf is not None:
                    recv_buffers.append(buf)
                    irecv = dist_env.def_irecv(buf, u, tag=dist_env.rank)
                    p2p_ops.append(irecv)

            else:
                if self.runtime_halos_lidxes[dist_env.rank].shape[0] > 0:
                    if self.is_for_selector:
                        # Concat local input tensor if any its elements
                        # contribute to Selector's result
                        recv_buffers.append(local)
                    else:
                        # Slice the exact input elements contribute to Reducer
                        # result, this is required by Reducer semantics
                        recv_buffers.append(
                            local[self.runtime_halos_lidxes[dist_env.rank]]
                        )

        for req in dist_env.batch_isend_irecv(p2p_ops):
            req.wait()

        torch.concat(recv_buffers, out=self.chunk)
        return self.chunk


def all_gather_into_tensor(
    send_tensor: torch.Tensor
) -> torch.Tensor:
    # Being neither Parameter nor Python literals, DistEnv cannot be present
    # on FX Graph. So we need to hide it
    # with a global instance and under a function.
    dist_env = get_runtime_dist_env()
    return dist_env.all_gather_into_tensor(send_tensor, 'concat')<|MERGE_RESOLUTION|>--- conflicted
+++ resolved
@@ -135,11 +135,7 @@
         if self.chunk != None:
             prev_subshape = tuple(self.chunk.shape[1:])
             if prev_subshape == element_tensor_shape \
-<<<<<<< HEAD
-                    and self.chunk_v.dtype == dtype:
-=======
             and self.chunk.dtype == dtype:
->>>>>>> b847007b
                 return
 
         def _get_buffer_shape(batchsize: int):
