# Copyright (c) Microsoft Corporation.
# Licensed under the MIT License.

import dataclasses
import math
import operator
from typing import \
    Callable, Dict, List, Optional, Sequence, Tuple, TypeAlias, Union, cast
import numpy
from typing_extensions import Literal
import more_itertools
import pickle

import torch
from torch import nn
from torch.fx._symbolic_trace import Tracer
from torch.fx.graph_module import GraphModule
from torch.fx.node import Node
from torch.fx.proxy import Proxy
from torch.fx.graph import Graph

import easier as esr
from easier.core import passes
from easier.core import module as _EsrMod
from easier.core.passes.metadata_propagation import \
    StaticNodeMeta, RuntimeTensorMeta, StructuredTensorMeta, Role, ViewSrc, \
    get_runtime_tensor_metadata, set_runtime_tensor_metadata, \
    get_static_node_metadata, get_runtime_metadata_from_scalar
from easier.core.passes.utils import \
    FX, OrderedSet, tree_map, normalize_reducer_call_into_args
from easier.core.utils import EasierJitException, logger
from easier.core.runtime.dist_env import get_runtime_dist_env
from easier.core.runtime.modules import HaloExchanger


class _Skipped:
    """
    We use a special runtime object `_skipped = _Skipped()` to represent
    values of skipped Nodes.
    """
    pass


_skipped = _Skipped()


_RuntimeValue: TypeAlias = Union[
    torch.Tensor,
    Sequence['_RuntimeValue']

    # NOTE it's possible that FX trace `Tensor.item()` call which results in
    # a pure int/float scalar rather than a [0]-shape tensor.
]
RuntimeValue: TypeAlias = Union[
    _RuntimeValue,
    None,  # output Nodes, nested esr.Module calls
    _Skipped  # Skipped won't be nested
]


def get_aggregator_neutral_value(aggregator, dtype: torch.dtype):
    if dtype.is_complex:
        raise NotImplementedError()

    if dtype.is_floating_point:
        finfo = torch.finfo(dtype)
        vmax = finfo.max
        vmin = finfo.min
    else:
        iinfo = torch.iinfo(dtype)
        vmax = iinfo.max
        vmin = iinfo.min

    vneutral = {
        esr.sum: 0,
        esr.prod: 1,
        esr.norm: 0,
        esr.max: vmin,
        esr.min: vmax
    }[aggregator]
    return vneutral


def exchange_meta_for_halo_exchanger(
    halo_xchg: HaloExchanger,
    input: Union[torch.Tensor, _Skipped]
) -> Tuple[Tuple[int, ...], torch.dtype]:
    """
    Exchange shape/dtype info for recv buffers of HaloExchangers.

    On some workers the batch size of the input ElemPart is zero and the input
    Node is skipped, then we cannot get a valid input Tensor to the halo_xchg.
    However, the halo_xchg may need to receive, then it need valid shape/dtype
    info the allocate the recv buffers.
    For such cases, we'll exchange the shape/dtype info from other ranks.

    NOTE
    -   HaloExchanger itself is not a fully collective call, it may be called
        on some ranks and not on others.
        Therefore the call to this function may not be a fully collective call.

    -   Keep using P2P with the same src/dst ranks as the halo_xchg.
        Because on the ranks without HaloExchangers, they may have entered
        and been waiting in dist.all_gather_into_tensor (the high-level API)
        or ncclAllGathr (the low-level API) etc.
        Any communication APIs than P2P may incorrectly be mixed with them.
    """
    dist_env = get_runtime_dist_env()

    # Flags reflecting halo_xchg's original P2P connectivity.
    #
    # Remarkably, if a rank has zero-batch-size input, it cannot send or
    # be received-from (but if can recv from others).
    can_send_to = torch.zeros((dist_env.world_size,), dtype=torch.bool)
    can_recv_from = torch.zeros((dist_env.world_size,), dtype=torch.bool)
    for u in range(dist_env.world_size):
        lidx = halo_xchg.runtime_halos_lidxes[u]
        if u != dist_env.rank:
            if lidx.shape[0] > 0:
                can_send_to[u] = True
    for u in range(dist_env.world_size):
        recv_len = halo_xchg.runtime_recv_lengths[u]
        if u != dist_env.rank:
            if recv_len > 0:
                can_recv_from[u] = True

    def _exchange(
        to_send: torch.Tensor,
    ):
        """
        Always exclude the self rank.
        The result will have the shape `(world_size,) + tosend.shape`.
        """
        to_send = to_send.to(dist_env.comm_device)
        recv_buffer = torch.empty(
            (dist_env.world_size,) + to_send.shape,
            dtype=to_send.dtype,
            device=dist_env.comm_device
        )
        p2p_ops = []

        for u in range(dist_env.world_size):
            if can_send_to[u]:
                isend = dist_env.def_isend(to_send, u, tag=u)
                p2p_ops.append(isend)

        for u in range(dist_env.world_size):
            if can_recv_from[u]:
                irecv = dist_env.def_irecv(
                    recv_buffer[u], u, tag=dist_env.rank
                )
                p2p_ops.append(irecv)

        for req in dist_env.batch_isend_irecv(p2p_ops):
            req.wait()
        return recv_buffer.cpu()

    #
    # Exchange dtype and ndim
    # both have relatively constant sizes
    #

    # A big enough buffer to store the serialized dtype.
    # buffer[0] is the length of bytes.
    dtype_buffer = torch.zeros((1000,), dtype=torch.int64)
    ndim = 0

    if isinstance(input, torch.Tensor):

        dtype_bytes = pickle.dumps(input.dtype)
        assert len(dtype_bytes) < dtype_buffer.shape[0] - 1
        dtype_buffer[0] = len(dtype_bytes)
        dtype_buffer[1:(1 + len(dtype_bytes))] = torch.from_numpy(
            numpy.frombuffer(dtype_bytes, dtype=numpy.uint8).copy()
        )

        ndim = input.ndim

    else:
        if not isinstance(input, _Skipped):
            raise EasierJitException(
                f"runtime value {input} of type {type(input)} is not expected"
            )

        if not torch.any(can_recv_from):
            raise EasierJitException(
                "Unexpected HaloExchanger without any input"
            )

    dtypes_buffer = _exchange(dtype_buffer)
    ndims_buffer = _exchange(torch.tensor([ndim], dtype=torch.int64))

    # nzep stands for Non-Zero ElemPart
    nzep_dtypes = set()
    if can_recv_from.any():
        # split returns an empty tensor if input is empty
        for nzep_dtype_buffer in dtypes_buffer[can_recv_from].split(1, dim=0):
            # dtypes_buffer: (N, 1000)
            # split: [(1,1000), (1,1000), ...]
            nzep_dtype_buffer = nzep_dtype_buffer[0]
            u8_len = int(nzep_dtype_buffer[0])
            nzep_dtypes.add(pickle.loads(
                nzep_dtype_buffer[
                    1:(1 + u8_len)
                ].to(torch.uint8).numpy(force=True).tobytes()
            ))

    #
    # - Validate dtype and ndim are consistent among workers
    #   involved in the halo_xchg;
    # - Exchange shape, the size is depended on ndim
    #
    if isinstance(input, torch.Tensor):
        # Validate dtype with others, if there are any
        if not all(d == input.dtype for d in nzep_dtypes):
            raise EasierJitException(
                "dtypes of HaloExchanger are not the same:"
                f" {nzep_dtypes}"
            )
        dtype = input.dtype

        # Validate ndim with others, if there are any
        if not torch.all(ndims_buffer[can_recv_from] == ndim):
            raise EasierJitException(
                "ndim of HaloExchanger are not the same:"
                f" {ndims_buffer[can_recv_from]}"
            )

        shape_buffer = torch.tensor(input.shape, dtype=torch.int64)

    else:
        assert isinstance(input, _Skipped)

        # Unique dtype
        if len(nzep_dtypes) != 1:
            raise EasierJitException(
                "dtypes of HaloExchanger are not the same:"
                f" {nzep_dtypes}"
            )
        dtype = nzep_dtypes.pop()

        # Unique ndim
        nzep_ndims = ndims_buffer[can_recv_from].unique()
        if nzep_ndims.shape[0] > 1:
            raise EasierJitException(
                "ndim of HaloExchanger are not the same:"
                f" {nzep_ndims}"
            )

        ndim = int(nzep_ndims[0])
        shape_buffer = torch.full((ndim,), -1, dtype=torch.int64)

    shapes_buffer = _exchange(shape_buffer)
    if isinstance(input, torch.Tensor):
        # Validate shape[1:] with others, if there are any
        if not torch.all(
            shapes_buffer[can_recv_from][:, 1:] == shape_buffer[1:]
        ):
            raise EasierJitException(
                "shape[1:] of HaloExchanger are not the same:"
                f" {shapes_buffer[can_recv_from][:, 1:]}"
            )
        subshape = tuple(input.shape[1:])

    else:
        assert isinstance(input, _Skipped)

        # Unique shape[1:]
        nzep_subshape_buffer = \
            shapes_buffer[can_recv_from][:, 1:].unique(dim=0)
        if nzep_subshape_buffer.shape != (1, ndim - 1,):
            raise EasierJitException(
                "shape[1:] of HaloExchanger are not the same:"
                f" {nzep_subshape_buffer}"
            )
        subshape = tuple(nzep_subshape_buffer[0].tolist())

    return subshape, dtype


def allgather_meta_for_collective_input(
    input: Union[torch.Tensor, _Skipped]
) -> Tuple[Tuple[int, ...], torch.dtype]:
    """
    This will be a fully collective call, all ranks must be involved.

    Available scenarios include EASIER aggregators and Reducers.
    """
    dist_env = get_runtime_dist_env()

    if isinstance(input, torch.Tensor):
        arg_skipped = torch.tensor([0], device=dist_env.comm_device)

    elif isinstance(input, _Skipped):
        arg_skipped = torch.tensor([1], device=dist_env.comm_device)

    else:
        raise EasierJitException(
            f"runtime value {input} of type {type(input)} is not expected"
        )

    # The first communication API must be fully collective, to avoid getting
    # mixed with P2P etc.
    arg_skipped_flags = dist_env.all_gather_into_tensor(arg_skipped)

    # at least one rank has shape info
    info_sender = (arg_skipped_flags == 0).argwhere().ravel()[0]

    if info_sender == dist_env.rank:
        [dtype, subshape] = dist_env.broadcast_object_list(
            info_sender,
            [input.dtype, input.shape[1:]]  # type: ignore
        )
    else:
        [dtype, subshape] = dist_env.broadcast_object_list(
            info_sender
        )

    if isinstance(input, torch.Tensor):
        if input.shape[1:] != subshape:
            raise EasierJitException(
                "shape[1:] of collective inputs are not the same:"
                f" {input.shape[1:]} and {subshape}"
            )
        if input.dtype != dtype:
            raise EasierJitException(
                "dtype of collective inputs are not the same:"
                f" {input.dtype} and {dtype}"
            )

    return tuple(subshape), dtype


class EvaluationHandlerBase:
    """
    A Handler can be registered into the JitEngine to serve as
    pre/post-evaluation hooks of a single Node in the runtime.

    All handlers are run in a recursion manner. The NodeEvaluationHandler
    that really evaluates the Node (i.e. resulting in Tensor(s)) must be
    the innermost of the recursion.

    For implementers:

    Any Handler if_xxx method (e.g. if_call_function) can call
    `super().if_call_function()` to enter the recursion, like:
    ```
    class MyHandler(EvaluationHandlerBase):
        def if_call_function(self, function, args, kwargs):
            # pre hooks
            # derived Handlers may inspect the IR Node here
            if function in easier.aggregator:
                # may change the args
                args = (0,) + args[1:]

            # enter the recursion
            # the `if_call_function` method of the next Handler will be called
            result = super().if_call_function(self, function, args, kwargs)
            # ~~~~                                            ~~~~~~~~~~~~
            # get the result                     when needed, transform the arg

            # post hooks
            print(result)

            return result
    ```

    NOTE
    -   self.dispatch_node() will also enter recursion.
    -   Positional arguments can be passed in as keyword args.
        For Selector/Reducer, we can use `normalize_selector_call_into_args`
        etc. to _normalize_ `*args **kwargs` into all positional args.
    """

    def __init__(self) -> None:
        # Let JitEngine initialize and wire up all registered Handlers.
        self.next: Optional[EvaluationHandlerBase] = None
        self.current_module: esr.Module
        self.current_graph: Graph

        #
        # Context variables, the lifetime is the scope of `Module.forward()`
        # =================
        #
        # All Handlers share the same stackframe dict, which is normally
        # created and managed by the JitEngine
        self.stackframe: Dict[Node, RuntimeValue]

        #
        # Context variables, the lifetime is the execution period of a Node.
        # =================
        self.current_node: Node

    def enter(self):
        return

    def exit(self):
        return

    def _dispatch_next(self, args, kwargs):
        assert self.next is not None, \
            "The innermost Handler shouldn't call super().if_xxx method" \
            " (normally we need to put a NodeEvaluationHandler innermost)"

        result = self.next.dispatch_node(self.current_node, args, kwargs)

        assert self.current_node is self.next.current_node, \
            "Currently we don't expect Handlers rebind self.current_node"
        # TODO if we expect recursively run Handlers rebind self.current_node
        # we may enable:
        # self.current_node = self.next.current_node

        return result

    def dispatch_node(
        self,
        node: Node,
        args: Tuple[RuntimeValue, ...],
        kwargs: Dict[str, RuntimeValue]
    ) -> RuntimeValue:
        self.current_node = node

        root = self.current_module

        if node.op == FX.GET_ATTR:
            assert isinstance(node.target, str)
            val = self.if_get_attr(node.target)

        elif node.op == FX.CALL_FUNCTION:
            assert callable(node.target)
            val = self.if_call_function(node.target, args, kwargs)

        elif node.op == FX.CALL_METHOD:
            assert isinstance(node.target, str)
            val = self.if_call_method(node.target, args, kwargs)

        elif node.op == FX.CALL_MODULE:
            submod_path = cast(str, node.target)
            callee = root.get_submodule(submod_path)
            val = self.if_call_module(callee, args, kwargs)

        elif node.op == FX.OUTPUT:
            return None

        else:
            assert False, f"Unexpected FX Node op {node.op}"

        # TODO certain Handlers like NodeEvalHandler may skip super().dispatch
        # and immediately return _Skipped(), making the setting and the check
        # of self.current_node not working.
        # However NodeEvalHandler is the innermost Handler so it may be OK.
        # But it will be better if we make such checks _pre/_post hook of
        # dispatch_node() method itself, just like DistEnv and DataLoader.
        assert self.current_node is node, \
            "Currently we don't expect Handlers rebind self.current_node"

        return val

    def if_get_attr(self, attr_path: str) -> RuntimeValue:
        # As a result of not passing attr_path, function, submod etc.
        # into _dispatch_next, we make these variables auxiliary only
        # and Handler methods cannot change them within the recursion.
        # TODO if we want to make function/submod arg hookable, we may add
        # an extra route to bypass dispatch_node().
        return self._dispatch_next((), {})

    def if_call_function(
        self,
        function: Callable,
        args: Tuple[RuntimeValue, ...],
        kwargs: Dict[str, RuntimeValue]
    ) -> RuntimeValue:
        return self._dispatch_next(args, kwargs)

    def if_call_method(
        self,
        method_name: str,
        args: Tuple[RuntimeValue, ...],
        kwargs: Dict[str, RuntimeValue]
    ) -> RuntimeValue:
        return self._dispatch_next(args, kwargs)

    def if_call_module(
        self,
        submod: torch.nn.Module,
        args: Tuple[RuntimeValue, ...],
        kwargs: Dict[str, RuntimeValue]
    ) -> RuntimeValue:
        return self._dispatch_next(args, kwargs)


def is_nonhalo_and_zerolength(root: esr.Module, node: Node):
    is_halo_exchanger = \
        node.op == FX.CALL_MODULE and isinstance(
            root.get_submodule(cast(str, node.target)), HaloExchanger
        )

    node_meta = get_static_node_metadata(node)

    return node_meta.role == Role.DISTRIBUTED \
        and node_meta.batch_size == 0 \
        and (not is_halo_exchanger)


class NodeEvaluationHandler(EvaluationHandlerBase):
    """
    The most essential Handler to evaluate each Node.

    If a Node has StaticNodeMeta(Role.DISTRIBUTED, batch_size=0) it will be
    skipped and a debug marker object _Skipped() will be put to the stackframe.
    (But HaloExchangers are still evaluated)

    Must be the innermost Handler.
    No more dispatch_next() i.e. super().if_xxx() is called.
    """

    def __init__(self) -> None:
        super().__init__()

        self.addr2viewsrc: Dict[int, ViewSrc] = {}

    def enter(self):
        self.addr2viewsrc.clear()

    def dispatch_node(self, node: Node, args, kwargs):
        if self.is_skippable(node):
            # Skip according to the static metadata, so the result will be
            # consistent among sessions.
            res = _skipped

        else:
            res = super().dispatch_node(node, args, kwargs)

            self.handle_result_runtime_metadata(res)

        self.stackframe[node] = res

        return res

    def is_skippable(self, node: Node):
        """
        Overridable.
        The base NodeEvaluationHandler skips only if the Node satisfies:
        -   not a HaloExchanger
        -   distributed and zero-length
        The derived FisrtRunNodeEvaluationHandler adds new requirements:
        -   not a Reducer.
        """
<<<<<<< HEAD
        return is_nonhalo_and_zerolength(self.current_module, node)

    def get_current_node_runtime_metadata(self, val) -> StructuredTensorMeta:
        """
        Get a probably nested RuntimeTensorMeta structure for some runtime
        value. Such a value is normally the result of evaluating
        `self.current_node`.

        If a newly allocated tensor is visited, `self.add2viewsrc` dict will
        be updated.
        """
        if isinstance(val, torch.Tensor):
            node_meta = get_static_node_metadata(self.current_node)
            if node_meta.role == Role.DISTRIBUTED:
                if val.ndim == 0 or val.shape[0] != node_meta.batch_size:
                    raise EasierJitException(
                        f"Unexpected resultant shape={val.shape} of"
                        f" distributed operation {self.current_node.target}"
                    )

            # Get the memory address of the underlying memory
            # Will ignore offsets, e.g. `x[:, 2]` has offset `2 * sizeof()`
            addr: int = val.untyped_storage().data_ptr()
            if addr in self.addr2viewsrc:
                view_src: ViewSrc = self.addr2viewsrc[addr]
            else:
                view_src: ViewSrc = self.current_node
                self.addr2viewsrc[addr] = view_src

            tensor_runtime_mete = RuntimeTensorMeta(
                node_meta.role, tuple(val.shape), val.dtype, view_src=view_src
            )
            return tensor_runtime_mete

        elif val is None:
            # Replica Nodes: Output, nested esr.Module calls may return None
            return RuntimeTensorMeta(
                Role.REPLICATED, (), torch.int32, view_src=None
=======
        is_halo_exchanger = \
            node.op == FX.CALL_MODULE and isinstance(
                self.current_module.get_submodule(cast(str, node.target)),
                HaloExchanger
>>>>>>> 6b3397a5
            )

        elif isinstance(val, (tuple, list)):
            n_items = len(val)
            item_metas = []
            for i in range(n_items):
                item = val[i]
                item_meta = self.get_current_node_runtime_metadata(item)

                # assume being only one level nested.
                assert isinstance(item, torch.Tensor)
                assert isinstance(item_meta, RuntimeTensorMeta)

                if item_meta.view_src is self.current_node:
                    # additionally mark it's allocated by a multi-res operation
                    item_meta = RuntimeTensorMeta(
                        role=item_meta.role,
                        shape=item_meta.shape,
                        dtype=item_meta.dtype,
                        view_src=(self.current_node, i)
                    )

                item_metas.append(item_meta)

            item_metas = type(val)(item_metas)  # tuple or list
            return item_metas

        else:
            # Scalar cases may happen for `t.item()` that returns the scalar
            # Python object for singleton tensors.
            return get_runtime_metadata_from_scalar(val)

    def handle_result_runtime_metadata(self, res):
        """
        Overridable.

        _Skipped() is not expected here.

        Compare runtime metadata but not record/update it.
        The metadata includess:
        -   shape/dtype
        -   tensor view info

        TODO result may be None if the node is output or nested esr.Module call
            it seems better to skip handling the value None.
        """
        prev_runtime_meta = get_runtime_tensor_metadata(self.current_node)

        result_runtime_meta = self.get_current_node_runtime_metadata(res)

        # TODO if we support meta changes on the fly, we can just check
        # if batch sizes change.
        # TODO it's better to tolerate view info changes, e.g. a view Node
        # becomes an allocator Node, as long as it does not break the dep edges
        # of data-dep-analysis. Currently by simply equating two Metas we are
        # enforcing that the view info must be exactly the same.
        if prev_runtime_meta != result_runtime_meta:
            raise EasierJitException(
                "The properties of the result value of the operation"
                f" {self.current_node.target} changes:"
                f" {prev_runtime_meta} => {result_runtime_meta}"
            )

    def if_get_attr(self, attr_path: str) -> RuntimeValue:
        submod_path, _sep, attr_name = attr_path.rpartition(".")
        submod = self.current_module.get_submodule(submod_path)
        obj = getattr(submod, attr_name)
        return obj

    def if_call_function(self, function, args, kwargs) -> RuntimeValue:
        if function in _EsrMod.easier_aggregators:
            if isinstance(args[0], _Skipped):
                dist_env = get_runtime_dist_env()
                result_runtime_meta = get_runtime_tensor_metadata(
                    self.current_node
                )
                assert isinstance(result_runtime_meta, RuntimeTensorMeta)
                assert result_runtime_meta.role == Role.REPLICATED

                vneutral = get_aggregator_neutral_value(
                    function, result_runtime_meta.dtype
                )

                # TODO We may consider to create the neutral value
                # (per node, also per run if k-dim shape can change)
                # only once.
                # Maybe we can store such values for skipped inputs in
                # JitEngine (also HaloExchanger.zero_length_input can be
                # unified in this way).
                # However given that previous Nodes are skipped, it may have
                # saved enough time to create on the fly.
                arg_neutral = torch.full(
                    result_runtime_meta.shape,
                    fill_value=vneutral,
                    dtype=result_runtime_meta.dtype,
                    device=dist_env.comm_device
                )
                args = (arg_neutral,) + args[1:]

        res = function(*args, **kwargs)

        if function is operator.setitem:
            # By default operator.setitem will return None
            # Since the args[0] may be both DISTRIBUTED and REPLICA,
            # we'd better return the concrete value to avoid dealing with None
            # (None is normally identified as REPLICA-only)
            # and align with the Node's role.
            return args[0]

        return res

    def if_call_method(self, method_name, args, kwargs) -> RuntimeValue:
        this, *other_args = args

        if not isinstance(this, torch.Tensor):
            # TODO any cases in FX that non-tensor methods are called?
            # maybe `a.split().index(3)` -- `tuple.index` is called?
            raise EasierJitException(
                "Expect a method of torch.Tensor to be called,"
                f" but method '{method_name}' of {type(this)} is called"
            )

        this_method = getattr(this, method_name)
        # `getattr` on the instance `this` already binds the method to the obj
        # so we don't pass `this` as an argument anymore.
        res = this_method(*other_args, **kwargs)
        return res

    def if_call_module(self, submod, args, kwargs) -> RuntimeValue:
        """
        About HaloExchanger:
        -   input may have been skipped, if this HaloExchanger is recv-only.

        About Reducer:
        -   input may have been skipped, if this local Reducer is a part of
            a not-full Reducer
            -   no elemparts of the local output ElemPart are reduced to.
            -   no HaloExchanger is inserted for such cases

        -   input may be the output of a HaloExchanger, and is zero-length
            -   input is not _Skipped
            -   local Reducer.idx is zero-length, OK for Reducer.forward()
        """
        if isinstance(submod, HaloExchanger):
            # Inserted by EASIER, input always on args[0]
            arg = args[0]
            if isinstance(arg, _Skipped):
                args = (submod.zero_length_input,) + args[1:]

        if isinstance(submod, esr.Reducer):
            input, opt_out = normalize_reducer_call_into_args(*args, **kwargs)
            if isinstance(input, _Skipped):
                # Pre-Reducer HaloExchanger won't be skipped;
                # Empty input ElemPart won't have reordering Selector.
                if opt_out is not None:
                    return opt_out

                else:
                    dist_env = get_runtime_dist_env()
                    result_runtime_meta = get_runtime_tensor_metadata(
                        self.current_node
                    )
                    assert isinstance(result_runtime_meta, RuntimeTensorMeta)
                    assert result_runtime_meta.role == Role.DISTRIBUTED
                    assert result_runtime_meta.view_src == self.current_node

                    # Same as Reducer.forward()
                    out = torch.zeros(
                        result_runtime_meta.shape,
                        dtype=result_runtime_meta.dtype,
                        device=dist_env.comm_device
                    )

                    return out

            # P.S. local Reducer.idx may be zero-length, but forward() and
            # scatter_reduce_() within can handle it.

        res = submod(*args, **kwargs)
        return res


class FisrtRunNodeEvaluationHandler(NodeEvaluationHandler):
    def is_skippable(self, node: Node):
        """
        Override.

        Additional to HaloExchanger, in the first run we need to exchange
        meta for possible skipped inputs to Reducers, so we enforce the
        evaluation of Reducers too.
        """
        is_reducer = \
            node.op == FX.CALL_MODULE and isinstance(
                self.current_module.get_submodule(cast(str, node.target)),
                esr.Reducer
            )

        return (not is_reducer) and super().is_skippable(node)

<<<<<<< HEAD
    def handle_result_runtime_metadata(self, res):
        """
        Override.
=======
    def handle_result_runtime_metadata(self, node: Node, res):
        """
        Override.

        Record runtime tensor metas but not compare.
        """
        node_meta = get_static_node_metadata(node)
        batch_sizes = set()

        def _get_metadata_batchsize(x):
            meta = _get_runtime_metadata_from_value(node_meta.role, x)
            if node_meta.role == Role.DISTRIBUTED:
                batch_sizes.add(meta.shape[0])
            return meta

        result_runtime_meta = tree_map(res, _get_metadata_batchsize)

        if node_meta.role == Role.DISTRIBUTED:
            if len(batch_sizes) != 1:
                raise EasierJitException(
                    f"Unexpected distributed operation {node.target}"
                    " returns multiple Tensors with different batch sizes"
                    f" {batch_sizes}"
                )
            bs = batch_sizes.pop()
            if bs != node_meta.batch_size:
                raise EasierJitException(
                    f"Runtime batch size {bs} is not expected on {node.target}"
                )
>>>>>>> 6b3397a5

        Record runtime tensor metas but not compare.
        """
        runtime_meta = self.get_current_node_runtime_metadata(res)
        set_runtime_tensor_metadata(self.current_node, runtime_meta)

    def if_call_function(self, function, args, kwargs):
        if function in _EsrMod.easier_aggregators:
            # Set resultant runtime tensor metadata in advance.
            # If on some ranks the input Node is skipped, NodeEvalHandler
            # will use that resultant runtime metadata to create a neutral
            # input.
            subshape, dtype = allgather_meta_for_collective_input(args[0])
            set_runtime_tensor_metadata(
                self.current_node,
                RuntimeTensorMeta(
                    Role.REPLICATED, (1,) + subshape, dtype, self.current_node
                )
            )

        return super().if_call_function(function, args, kwargs)

    def if_call_module(self, submod, args: tuple, kwargs: dict):
        if isinstance(submod, HaloExchanger):
            subshape, dtype = exchange_meta_for_halo_exchanger(submod, args[0])
            submod.prepare_buffers(subshape, dtype)

        if isinstance(submod, esr.Reducer):
            # On the first run, we don't skip any Reducer.
            # Because 1) some Reducers have zero-length local output, but can
            # provide input info;
            # 2) some Reducers have their inputs skipped, but should allocate
            # zero-ed output.
            # Therefore we need to visit/evaluate all Reducers collectly
            # to gather information.
            subshape, dtype = allgather_meta_for_collective_input(args[0])

            input_val, opt_out_val = normalize_reducer_call_into_args(
                *args, **kwargs
            )
            input_node, opt_out_node = normalize_reducer_call_into_args(
                *self.current_node.args, **self.current_node.kwargs
            )
            view_src = self.current_node
            if isinstance(input_val, _Skipped):
                if opt_out_node is not None:
                    view_src = get_runtime_tensor_metadata(
                        opt_out_node  # type: ignore
                    ).view_src  # type: ignore

            set_runtime_tensor_metadata(
                self.current_node,
                RuntimeTensorMeta(
                    Role.DISTRIBUTED, (submod.n,) + subshape, dtype, view_src
                )
            )

        return super().if_call_module(submod, args, kwargs)


class JitEngine:
    def __init__(self, module: esr.Module, graph: Graph) -> None:
        self.module = module
        self.graph = graph

        self.run_count = 0

        self.first_run_handlers: List[EvaluationHandlerBase] = [
            FisrtRunNodeEvaluationHandler()  # always last
        ]
        self.runtime_handlers: List[EvaluationHandlerBase] = [
            NodeEvaluationHandler()  # always last
        ]

    def _update_handlers(self, handlers: List[EvaluationHandlerBase]):
        """
        Wire up Handlers.
        Bind Handlers with latest instances of self.module/graph -- in case
        the instances are changed by the JIT passes.
        """
        for i in range(len(handlers) - 1):
            prev = handlers[i]
            next = handlers[i + 1]
            prev.next = next

        for h in handlers:
            h.current_module = self.module
            h.current_graph = self.graph

    def forward(self):
        if self.run_count == 0:
            ms, gs = [self.module], [self.graph]

            ms, gs = passes.propagate_static_node_metadata(ms, gs)

            [self.module], [self.graph] = ms, gs
            self._update_handlers(self.first_run_handlers)

            handlers = self.first_run_handlers
        else:
            handlers = self.runtime_handlers
        outermost_handler = handlers[0]

        stackframe: Dict[Node, RuntimeValue] = {}
        for h in handlers:
            h.stackframe = stackframe
            h.enter()

        # TODO make eval_args_kwargs Handler recursion-style methods
        def _eval(x):
            # instead sf.get(x,x) we want to also check type consistency.
            if isinstance(x, Node):
                return stackframe[x]
            else:
                return x

        for node in list(self.graph.nodes):
            args = tuple(tree_map(v, _eval) for v in node.args)
            kwargs = {k: tree_map(v, _eval) for k, v in node.kwargs.items()}

            outermost_handler.dispatch_node(node, args, kwargs)  # type: ignore

        if self.run_count == 0:
            ms, gs = [self.module], [self.graph]

            ms, gs = passes.analyze_data_dependency(ms, gs)
            # ms, gs = passes.fuse(ms, gs)
            # ms, gs = passes.codegen(ms, gs)

            [self.module], [self.graph] = ms, gs
            self._update_handlers(self.runtime_handlers)

        for h in handlers:
            h.exit()
            del h.stackframe

        self.run_count += 1

<<<<<<< HEAD
=======
        self.run_count += 1

>>>>>>> 6b3397a5
        # JitEngine.forward() serves as esr.Module.forward(), and is required
        # to return None.
        return None<|MERGE_RESOLUTION|>--- conflicted
+++ resolved
@@ -546,7 +546,6 @@
         The derived FisrtRunNodeEvaluationHandler adds new requirements:
         -   not a Reducer.
         """
-<<<<<<< HEAD
         return is_nonhalo_and_zerolength(self.current_module, node)
 
     def get_current_node_runtime_metadata(self, val) -> StructuredTensorMeta:
@@ -585,12 +584,6 @@
             # Replica Nodes: Output, nested esr.Module calls may return None
             return RuntimeTensorMeta(
                 Role.REPLICATED, (), torch.int32, view_src=None
-=======
-        is_halo_exchanger = \
-            node.op == FX.CALL_MODULE and isinstance(
-                self.current_module.get_submodule(cast(str, node.target)),
-                HaloExchanger
->>>>>>> 6b3397a5
             )
 
         elif isinstance(val, (tuple, list)):
@@ -790,41 +783,9 @@
 
         return (not is_reducer) and super().is_skippable(node)
 
-<<<<<<< HEAD
     def handle_result_runtime_metadata(self, res):
         """
         Override.
-=======
-    def handle_result_runtime_metadata(self, node: Node, res):
-        """
-        Override.
-
-        Record runtime tensor metas but not compare.
-        """
-        node_meta = get_static_node_metadata(node)
-        batch_sizes = set()
-
-        def _get_metadata_batchsize(x):
-            meta = _get_runtime_metadata_from_value(node_meta.role, x)
-            if node_meta.role == Role.DISTRIBUTED:
-                batch_sizes.add(meta.shape[0])
-            return meta
-
-        result_runtime_meta = tree_map(res, _get_metadata_batchsize)
-
-        if node_meta.role == Role.DISTRIBUTED:
-            if len(batch_sizes) != 1:
-                raise EasierJitException(
-                    f"Unexpected distributed operation {node.target}"
-                    " returns multiple Tensors with different batch sizes"
-                    f" {batch_sizes}"
-                )
-            bs = batch_sizes.pop()
-            if bs != node_meta.batch_size:
-                raise EasierJitException(
-                    f"Runtime batch size {bs} is not expected on {node.target}"
-                )
->>>>>>> 6b3397a5
 
         Record runtime tensor metas but not compare.
         """
@@ -963,11 +924,6 @@
 
         self.run_count += 1
 
-<<<<<<< HEAD
-=======
-        self.run_count += 1
-
->>>>>>> 6b3397a5
         # JitEngine.forward() serves as esr.Module.forward(), and is required
         # to return None.
         return None